-module(keepalive).

%% your web app can push data to clients using a technique called comet long
%% polling.  browsers make a request and your server waits to send a
%% response until data is available.  see wikipedia for a better explanation:
%% http://en.wikipedia.org/wiki/Comet_(programming)#Ajax_with_long_polling
%%
%% since the majority of your http handlers will be idle at any given moment,
%% you might consider making them hibernate while they wait for more data from
%% another process.  however, since the execution stack is discarded when a
%% process hibernates, the handler would usually terminate after your response
%% code runs.  this means http keep alives wouldn't work; the handler process
%% would terminate after each response and close its socket rather than
%% returning to the big @mochiweb_http@ loop and processing another request.
%%
%% however, if mochiweb exposes a continuation that encapsulates the return to
%% the top of the big loop in @mochiweb_http@, we can call that after the
%% response.  if you do that then control flow returns to the proper place,
%% and keep alives work like they would if you hadn't hibernated.

-export([ start/1, loop/1
        ]).

%% internal export (so hibernate can reach it)
-export([ resume/3
        ]).

-define(LOOP, {?MODULE, loop}).

start(Options = [{port, _Port}]) ->
<<<<<<< HEAD
    mochiweb_http:start([{name, ?MODULE}, {loop, ?LOOP} | Options]).
    %mochiweb_http:start([{name, ?MODULE}, {loop, ?LOOP}, {hook_modules, [mochiweb_mod_cache]} | Options]).
=======
    mochiweb_http:start([{name, ?MODULE}, {loop, ?LOOP}, {hook_modules, [mochiweb_mod_cache]} | Options]).
    %mochiweb_http:start([{name, ?MODULE}, {loop, ?LOOP} | Options]).
>>>>>>> f7e1fb00

loop(Req) ->
    Path = Req:get(path),
    case string:tokens(Path, "/") of
        ["longpoll" | RestOfPath] ->
            %% the "reentry" is a continuation -- what @mochiweb_http@
            %% needs to do to start its loop back at the top
            Reentry = mochiweb_http:reentry(?LOOP),

            %% here we could send a message to some other process and hope
            %% to get an interesting message back after a while.  for
            %% simplicity let's just send ourselves a message after a few
            %% seconds
            erlang:send_after(2000, self(), "honk honk"),

            %% since we expect to wait for a long time before getting a
            %% reply, let's hibernate.  memory usage will be minimized, so
            %% we won't be wasting memory just sitting in a @receive@
            proc_lib:hibernate(?MODULE, resume, [Req, RestOfPath, Reentry]),

            %% we'll never reach this point, and this function @loop/1@
            %% won't ever return control to @mochiweb_http@.  luckily
            %% @resume/3@ will take care of that.
            io:format("not gonna happen~n", []);

        _ ->
            ok(Req, io_lib:format("some other page: ~p", [Path]))
    end,
    %io:format("restarting loop normally in ~p~n", [Path]),
    ok.

%% this is the function that's called when a message arrives.
resume(Req, RestOfPath, Reentry) ->
    receive
        Msg ->
            Text = io_lib:format("wake up message: ~p~nrest of path: ~p", [Msg, RestOfPath]),
            ok(Req, Text)
    end,

    %% if we didn't call @Reentry@ here then the function would finish and the
    %% process would exit.  calling @Reentry@ takes care of returning control
    %% to @mochiweb_http@
    io:format("reentering loop via continuation in ~p~n", [Req:get(path)]),
    Reentry(Req).

ok(Req, Response) ->
    Req:ok({_ContentType = "text/plain",
            _Headers = [],
            Response}).<|MERGE_RESOLUTION|>--- conflicted
+++ resolved
@@ -28,13 +28,8 @@
 -define(LOOP, {?MODULE, loop}).
 
 start(Options = [{port, _Port}]) ->
-<<<<<<< HEAD
-    mochiweb_http:start([{name, ?MODULE}, {loop, ?LOOP} | Options]).
-    %mochiweb_http:start([{name, ?MODULE}, {loop, ?LOOP}, {hook_modules, [mochiweb_mod_cache]} | Options]).
-=======
     mochiweb_http:start([{name, ?MODULE}, {loop, ?LOOP}, {hook_modules, [mochiweb_mod_cache]} | Options]).
     %mochiweb_http:start([{name, ?MODULE}, {loop, ?LOOP} | Options]).
->>>>>>> f7e1fb00
 
 loop(Req) ->
     Path = Req:get(path),
